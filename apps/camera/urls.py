--- conflicted
+++ resolved
@@ -8,18 +8,17 @@
         ImageView.as_view({"post": "process_receipt"}),
         name="process-receipt",
     ),
-<<<<<<< HEAD
-    path(
-        "cloudinary_images/",
-        ImageView.as_view({"get": "cloudinary_images"}),
-        name="cloudinary-images",
-=======
     # Save receipt endpoint
     path(
         "save_receipt/",
         ImageView.as_view({"post": "save_receipt"}),
         name="save-receipt",
->>>>>>> 4d74ee26
+    ),
+    # Cloudinary images endpoint
+    path(
+        "cloudinary_images/",
+        ImageView.as_view({"get": "cloudinary_images"}),
+        name="cloudinary-images",
     ),
     # Other image endpoints if needed
     path("", ImageView.as_view({"get": "list", "post": "create"}), name="image-list"),
