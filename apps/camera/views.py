from main.utils.generic_api import GenericView
from rest_framework.decorators import action
from rest_framework.response import Response
from rest_framework import status
from .serializers import ImageSerializer
from .models import Image
from rest_framework.permissions import IsAuthenticated
from .utils.ocr import ReceiptProcessor
<<<<<<< HEAD
from .utils.cloudinary_api import fetch_cloudinary_images
from apps.account.models import CustomUser
=======
>>>>>>> 6c527f77
import base64
import io
from PIL import Image as PILImage
import logging
import numpy as np
from .utils.cloudinary import upload_base64_image
import threading
from django.views.decorators.gzip import gzip_page
from django.utils.decorators import method_decorator
from django.core.cache import cache
from django.http import StreamingHttpResponse
import time
import cv2
import io
from PIL import Image as PILImage
from datetime import datetime
from apps.receipt.models import Receipt, ReceiptItem, Vendor, ReceiptImage
from django.views.decorators.csrf import csrf_exempt
from django.db.models import Q

logger = logging.getLogger(__name__)


class ImageView(GenericView):
    queryset = Image.objects.all()
    serializer_class = ImageSerializer
    permission_classes = [IsAuthenticated]

    def filter_queryset(self, filters, excludes):
        filters["user"] = self.request.user
        filter_q = Q(**filters)
        exclude_q = Q(**excludes)
        return self.queryset.filter(filter_q).exclude(exclude_q)

    def _upload_to_cloudinary_async(self, image_data, result, user):
        """Asynchronously upload image to Cloudinary and update result."""
        try:
            cloudinary_result = upload_base64_image(image_data)
            if cloudinary_result.get("success"):
                public_url = cloudinary_result.get("public_url")
                public_id = cloudinary_result.get("public_id")
                result["data"]["image_url"] = public_url

                # Create Image instance
                Image.objects.create(title=public_id, user=user, image_url=public_url)
                logger.info(
                    "Successfully uploaded image to Cloudinary and created Image instance"
                )
        except Exception as e:
            logger.error(f"Error in async Cloudinary upload: {str(e)}")

    @method_decorator(csrf_exempt)
    @method_decorator(gzip_page)
    @action(detail=False, methods=["POST"])
    def process_receipt(self, request):
        try:
            logger.info("Received process_receipt request")

            # Get the image file from the request
            image_file = request.FILES.get("image")
            if not image_file:
                logger.error("No image file provided in request")
                return Response(
                    {"error": "No image provided"}, status=status.HTTP_400_BAD_REQUEST
                )

            logger.info("Processing image data...")

            # Handle file upload
            if hasattr(image_file, "read"):
                try:
                    image_bytes = image_file.read()
                    logger.info("Successfully read uploaded file")
                except Exception as e:
                    logger.error(f"Failed to read uploaded file: {str(e)}")
                    return Response(
                        {"error": "Invalid file upload"},
                        status=status.HTTP_400_BAD_REQUEST,
                    )
            # Handle base64 string
            else:
                if isinstance(image_file, str) and image_file.startswith("data:image"):
                    # Remove the data URL prefix if present
                    image_file = image_file.split("base64,")[1]
                    logger.info("Removed data URL prefix")

                try:
                    image_bytes = base64.b64decode(image_file)
                    logger.info("Successfully decoded base64 image")
                except Exception as e:
                    logger.error(f"Failed to decode base64 image: {str(e)}")
                    return Response(
                        {"error": "Invalid image data"},
                        status=status.HTTP_400_BAD_REQUEST,
                    )

            # Process the receipt using ReceiptProcessor
            logger.info("Starting receipt processing...")
            processor = ReceiptProcessor()

            try:
                # Convert image_bytes to PIL Image for processing
                image = PILImage.open(io.BytesIO(image_bytes))
                # Convert to numpy array for OpenCV processing
                image_np = np.array(image)
                # Convert RGB to BGR (OpenCV format)
                if len(image_np.shape) == 3 and image_np.shape[2] == 3:
                    image_np = cv2.cvtColor(image_np, cv2.COLOR_RGB2BGR)

                # Process receipt using the combined method with debug info
                result = processor.process_receipt(
                    image_np, return_debug_info=False
                )  # Set to False to reduce response size
                logger.info("Receipt processing complete")
            except Exception as e:
                logger.error(f"Error processing image: {str(e)}")
                return Response(
                    {"error": f"Failed to process image: {str(e)}"},
                    status=status.HTTP_500_INTERNAL_SERVER_ERROR,
                )

            if not result.get("success"):
                logger.error(f"Receipt processing failed: {result.get('error')}")
                return Response(
                    {"error": result.get("error", "Failed to process receipt")},
                    status=status.HTTP_500_INTERNAL_SERVER_ERROR,
                )

            # Convert image_bytes to base64 for Cloudinary upload if it's from file upload
            if hasattr(image_file, "read"):
                image_file = base64.b64encode(image_bytes).decode("utf-8")

            # Start async Cloudinary upload
            logger.info(f"TESTING USER REQUEST: {request.user.__dict__}")
            upload_thread = threading.Thread(
                target=self._upload_to_cloudinary_async,
                args=(image_file, result, request.user),
            )
            upload_thread.start()

            # Save the extracted data to database only if user is authenticated
            if (
                request.user.is_authenticated
                and result.get("success")
                and result.get("data")
            ):
                try:
                    # Create Image record first
                    image_record = Image.objects.create(
                        title=f"Receipt Image {datetime.now().strftime('%Y-%m-%d %H:%M:%S')}",
                        user=request.user,
                        image_url="",  # Will be updated by async upload
                    )

                    # Save receipt data
                    save_result = processor.text_extractor.save_to_database(
                        result["data"],
                        user_id=request.user.id,
                        image_id=image_record.id,
                    )

                    if not save_result["success"]:
                        logger.error(
                            f"Failed to save receipt data: {save_result.get('error')}"
                        )
                        # Continue with response even if save fails

                    result["data"]["receipt_id"] = save_result.get("receipt_id")
                except Exception as e:
                    logger.error(f"Error saving to database: {str(e)}")
                    # Continue with response even if save fails

            # Prepare minimal response data
            response_data = {"success": True, "data": result.get("data")}

            # Return response immediately with receipt data
            return Response(response_data, status=status.HTTP_200_OK)

        except Exception as e:
            logger.error(f"Error processing receipt: {str(e)}")
            return Response(
                {"error": str(e)}, status=status.HTTP_500_INTERNAL_SERVER_ERROR
            )

    @action(detail=False, methods=["GET"])
    def cloudinary_images(self, request):
        """
        Fetch images directly from Cloudinary
        """
        try:
            # Get query parameters
            folder = request.query_params.get("folder", "receipts")
            max_results = int(request.query_params.get("max_results", 100))

            logger.info(
                f"Received request for Cloudinary images. Folder: {folder}, Max results: {max_results}"
            )

            # Fetch images from Cloudinary
            result = fetch_cloudinary_images(folder=folder, max_results=max_results)

            if not result["success"]:
                logger.error(f"Failed to fetch images: {result.get('error')}")
                return Response(
                    {"error": result["error"]},
                    status=status.HTTP_500_INTERNAL_SERVER_ERROR,
                )

            resources = result.get("resources", [])
            logger.info(f"Returning {len(resources)} images")

            return Response({"success": True, "data": resources})

        except Exception as e:
            logger.error(f"Error in cloudinary_images view: {str(e)}")

    @method_decorator(csrf_exempt)
    @action(detail=False, methods=["POST"])
    def save_receipt(self, request):
        try:
            logger.info("Received save_receipt request")
            logger.info(f"Request data: {request.data}")

            data = request.data

            # Create or get vendor
            vendor_data = data.get("store_info", {})
            logger.info(f"Creating/updating vendor with data: {vendor_data}")

            try:
                vendor, created = Vendor.objects.get_or_create(
                    name=vendor_data.get("name", "Unknown Vendor"),
                    defaults={
                        "address": vendor_data.get("address", ""),
                        "email": vendor_data.get("email", ""),
                        "contact_number": vendor_data.get("contact_number", ""),
                        "establishment": vendor_data.get(
                            "establishment", vendor_data.get("name", "Unknown Vendor")
                        ),
                    },
                )
                logger.info(
                    f"Vendor {'created' if created else 'retrieved'}: {vendor.name}"
                )
            except Exception as e:
                logger.error(f"Error creating/updating vendor: {str(e)}")
                return Response(
                    {"error": f"Failed to create/update vendor: {str(e)}"},
                    status=status.HTTP_500_INTERNAL_SERVER_ERROR,
                )

            # Create ReceiptImage record first
            try:
                receipt_image = ReceiptImage.objects.create(
                    title=f"Receipt Image {datetime.now().strftime('%Y-%m-%d %H:%M:%S')}",
                    user=request.user if request.user.is_authenticated else None,
                    image_url="",  # This will be updated later if needed
                )
                logger.info(f"ReceiptImage record created with ID: {receipt_image.id}")
            except Exception as e:
                logger.error(f"Error creating receipt image record: {str(e)}")
                return Response(
                    {"error": f"Failed to create receipt image record: {str(e)}"},
                    status=status.HTTP_500_INTERNAL_SERVER_ERROR,
                )

            # Create receipt
            logger.info("Creating receipt record")
            try:
                receipt = Receipt.objects.create(
                    title=f"Receipt from {vendor.name}",
                    user=request.user if request.user.is_authenticated else None,
                    category=data.get("metadata", {}).get(
                        "transaction_category", "OTHER"
                    ),
                    image=receipt_image,  # Link to the created receipt image
                    total_expediture=float(
                        data.get("totals", {}).get("total_expediture", 0)
                    ),
                    payment_method=data.get("transaction_info", {}).get(
                        "payment_method", ""
                    ),
                    vendor=vendor,
                    discount=float(data.get("totals", {}).get("discount", 0)),
                    value_added_tax=float(
                        data.get("totals", {}).get("value_added_tax", 0)
                    ),
                )
                logger.info(f"Receipt created with ID: {receipt.id}")
            except Exception as e:
                logger.error(f"Error creating receipt: {str(e)}")
                # Clean up the receipt image record if receipt creation fails
                receipt_image.delete()
                return Response(
                    {"error": f"Failed to create receipt: {str(e)}"},
                    status=status.HTTP_500_INTERNAL_SERVER_ERROR,
                )

            # Create receipt items
            items_data = data.get("items", [])
            logger.info(f"Creating {len(items_data)} receipt items")
            try:
                for item_data in items_data:
                    ReceiptItem.objects.create(
                        title=item_data.get("title", ""),
                        quantity=int(item_data.get("quantity", 1)),
                        price=float(item_data.get("price", 0)),
                        subtotal_expenditure=float(item_data.get("subtotal", 0)),
                        receipt=receipt,
                        deductable_amount=float(item_data.get("deductible_amount", 0)),
                    )
                logger.info("All receipt items created successfully")
            except Exception as e:
                logger.error(f"Error creating receipt items: {str(e)}")
                # Delete both receipt and receipt image if items creation fails
                receipt.delete()
                receipt_image.delete()
                return Response(
                    {"error": f"Failed to create receipt items: {str(e)}"},
                    status=status.HTTP_500_INTERNAL_SERVER_ERROR,
                )

            return Response({"success": True, "receipt_id": receipt.id})

        except Exception as e:
            logger.error(f"Error saving receipt: {str(e)}")
            return Response(
                {"error": str(e)}, status=status.HTTP_500_INTERNAL_SERVER_ERROR
            )<|MERGE_RESOLUTION|>--- conflicted
+++ resolved
@@ -6,11 +6,8 @@
 from .models import Image
 from rest_framework.permissions import IsAuthenticated
 from .utils.ocr import ReceiptProcessor
-<<<<<<< HEAD
 from .utils.cloudinary_api import fetch_cloudinary_images
 from apps.account.models import CustomUser
-=======
->>>>>>> 6c527f77
 import base64
 import io
 from PIL import Image as PILImage
