--- conflicted
+++ resolved
@@ -6,11 +6,8 @@
 from .models import Image
 from rest_framework.permissions import IsAuthenticated, AllowAny
 from .utils.ocr import ReceiptProcessor
-<<<<<<< HEAD
 from .utils.cloudinary_api import fetch_cloudinary_images
-=======
 from apps.account.models import CustomUser
->>>>>>> 4d74ee26
 import base64
 import io
 from PIL import Image as PILImage
@@ -21,11 +18,9 @@
 import threading
 from django.views.decorators.gzip import gzip_page
 from django.utils.decorators import method_decorator
-<<<<<<< HEAD
 from django.core.cache import cache
 from django.http import StreamingHttpResponse
 import time
-=======
 import cv2
 import io
 from PIL import Image as PILImage
@@ -33,7 +28,6 @@
 from datetime import datetime
 from apps.receipt.models import Receipt, ReceiptItem, Vendor, ReceiptImage
 from django.views.decorators.csrf import csrf_exempt
->>>>>>> 4d74ee26
 
 logger = logging.getLogger(__name__)
 
@@ -180,7 +174,6 @@
                 {"error": str(e)}, status=status.HTTP_500_INTERNAL_SERVER_ERROR
             )
 
-<<<<<<< HEAD
     @action(detail=False, methods=["GET"])
     def cloudinary_images(self, request):
         """
@@ -212,7 +205,7 @@
 
         except Exception as e:
             logger.error(f"Error in cloudinary_images view: {str(e)}")
-=======
+
     @method_decorator(csrf_exempt)
     @action(detail=False, methods=["POST"])
     def save_receipt(self, request):
@@ -323,7 +316,6 @@
 
         except Exception as e:
             logger.error(f"Error saving receipt: {str(e)}")
->>>>>>> 4d74ee26
             return Response(
                 {"error": str(e)}, status=status.HTTP_500_INTERNAL_SERVER_ERROR
             )