from main.utils.generic_api import GenericView
from rest_framework.decorators import action
from rest_framework.response import Response
from rest_framework import status
from .serializers import ImageSerializer
from .models import Image
from rest_framework.permissions import IsAuthenticated, AllowAny
from .utils.ocr import ReceiptProcessor
<<<<<<< HEAD
=======
from apps.account.models import CustomUser
import base64
import io
from PIL import Image as PILImage
>>>>>>> 5a04e871
import logging
import numpy as np
import json
from .utils.cloudinary import upload_base64_image
import threading
from django.views.decorators.gzip import gzip_page
from django.utils.decorators import method_decorator
import cv2
import io
from PIL import Image as PILImage
import cloudinary.uploader
from datetime import datetime
from apps.receipt.models import Receipt, ReceiptItem, Vendor, ReceiptImage
from django.views.decorators.csrf import csrf_exempt

logger = logging.getLogger(__name__)


class ImageView(GenericView):
    queryset = Image.objects.all()
    serializer_class = ImageSerializer
    permission_classes = [AllowAny]  # Allow unauthenticated access for testing
    cache_key_prefix = "image"

<<<<<<< HEAD
    def _upload_to_cloudinary_async(self, image_file, result):
        """Asynchronously upload image to Cloudinary and update result."""
        try:
            # Convert to bytes for direct upload
            _, buffer = cv2.imencode(".jpg", image_file)

            # Direct upload to Cloudinary
            cloudinary_result = cloudinary.uploader.upload(
                buffer.tobytes(), resource_type="image", format="jpg", folder="receipts"
            )

            if cloudinary_result:
                result["data"]["image_url"] = cloudinary_result.get("secure_url")
                logger.info("Successfully uploaded image to Cloudinary asynchronously")
=======
    def _upload_to_cloudinary_async(self, image_data, result, user):
        """Asynchronously upload image to Cloudinary and update result."""
        try:
            cloudinary_result = upload_base64_image(image_data)
            if cloudinary_result.get("success"):
                public_url = cloudinary_result.get("public_url")
                public_id = cloudinary_result.get("public_id")
                result["data"]["image_url"] = public_url

                # Create Image instance
                Image.objects.create(title=public_id, user=user, image_url=public_url)
                logger.info(
                    "Successfully uploaded image to Cloudinary and created Image instance"
                )
>>>>>>> 5a04e871
        except Exception as e:
            logger.error(f"Error in async Cloudinary upload: {str(e)}")

    @method_decorator(csrf_exempt)
    @method_decorator(gzip_page)
    @action(detail=False, methods=["POST"])
    def process_receipt(self, request):
        try:
            logger.info("Received process_receipt request")

            # Get the image file from the request
            image_file = request.FILES.get("image")
            if not image_file:
                logger.error("No image file provided in request")
                return Response(
                    {"error": "No image provided"}, status=status.HTTP_400_BAD_REQUEST
                )

<<<<<<< HEAD
            logger.info("Processing image file...")
            try:
                # Read image file directly into numpy array
                image_bytes = image_file.read()
                nparr = np.frombuffer(image_bytes, np.uint8)
                image = cv2.imdecode(nparr, cv2.IMREAD_COLOR)
                logger.info("Successfully loaded image file")
            except Exception as e:
                logger.error(f"Failed to load image file: {str(e)}")
                return Response(
                    {"error": "Invalid image file"}, status=status.HTTP_400_BAD_REQUEST
                )
=======
            logger.info("Processing image data...")

            # Handle file upload
            if hasattr(image_data, "read"):
                try:
                    image_bytes = image_data.read()
                    logger.info("Successfully read uploaded file")
                except Exception as e:
                    logger.error(f"Failed to read uploaded file: {str(e)}")
                    return Response(
                        {"error": "Invalid file upload"},
                        status=status.HTTP_400_BAD_REQUEST,
                    )
            # Handle base64 string
            else:
                if isinstance(image_data, str) and image_data.startswith("data:image"):
                    # Remove the data URL prefix if present
                    image_data = image_data.split("base64,")[1]
                    logger.info("Removed data URL prefix")

                try:
                    image_bytes = base64.b64decode(image_data)
                    logger.info("Successfully decoded base64 image")
                except Exception as e:
                    logger.error(f"Failed to decode base64 image: {str(e)}")
                    return Response(
                        {"error": "Invalid image data"},
                        status=status.HTTP_400_BAD_REQUEST,
                    )
>>>>>>> 5a04e871

            # Process the receipt using ReceiptProcessor
            logger.info("Starting receipt processing...")
            processor = ReceiptProcessor()

            # Process receipt using the combined method with debug info
            result = processor.process_receipt(
                image, return_debug_info=False
            )  # Set to False to reduce response size
            logger.info("Receipt processing complete")

            if not result.get("success"):
                logger.error(f"Receipt processing failed: {result.get('error')}")
                return Response(
                    {"error": result.get("error", "Failed to process receipt")},
                    status=status.HTTP_500_INTERNAL_SERVER_ERROR,
                )

            # Convert image_bytes to base64 for Cloudinary upload if it's from file upload
            if hasattr(image_data, "read"):
                image_data = base64.b64encode(image_bytes).decode("utf-8")

            # Start async Cloudinary upload
            default_user = CustomUser.objects.get(id=1)
            upload_thread = threading.Thread(
<<<<<<< HEAD
                target=self._upload_to_cloudinary_async, args=(image, result)
=======
                target=self._upload_to_cloudinary_async,
                args=(image_data, result, default_user),
>>>>>>> 5a04e871
            )
            upload_thread.start()

            # Save the extracted data to database only if user is authenticated
            if (
                request.user.is_authenticated
                and result.get("success")
                and result.get("data")
            ):
                try:
                    # Create Image record first
                    image_record = Image.objects.create(
                        title=f"Receipt Image {datetime.now().strftime('%Y-%m-%d %H:%M:%S')}",
                        user=request.user,
                        image_url="",  # Will be updated by async upload
                    )

                    # Save receipt data
                    save_result = processor.text_extractor.save_to_database(
                        result["data"],
                        user_id=request.user.id,
                        image_id=image_record.id,
                    )

                    if not save_result["success"]:
                        logger.error(
                            f"Failed to save receipt data: {save_result.get('error')}"
                        )
                        # Continue with response even if save fails

                    result["data"]["receipt_id"] = save_result.get("receipt_id")
                except Exception as e:
                    logger.error(f"Error saving to database: {str(e)}")
                    # Continue with response even if save fails

            # Prepare minimal response data
            response_data = {"success": True, "data": result.get("data")}

            # Return response immediately with receipt data
            return Response(response_data, status=status.HTTP_200_OK)

        except Exception as e:
            logger.error(f"Error processing receipt: {str(e)}")
            return Response(
                {"error": str(e)}, status=status.HTTP_500_INTERNAL_SERVER_ERROR
            )

    @method_decorator(csrf_exempt)
    @action(detail=False, methods=["POST"])
    def save_receipt(self, request):
        try:
            logger.info("Received save_receipt request")
            logger.info(f"Request data: {request.data}")

            data = request.data

            # Create or get vendor
            vendor_data = data.get("store_info", {})
            logger.info(f"Creating/updating vendor with data: {vendor_data}")

            try:
                vendor, created = Vendor.objects.get_or_create(
                    name=vendor_data.get("name", "Unknown Vendor"),
                    defaults={
                        "address": vendor_data.get("address", ""),
                        "email": vendor_data.get("email", ""),
                        "contact_number": vendor_data.get("contact_number", ""),
                        "establishment": vendor_data.get(
                            "establishment", vendor_data.get("name", "Unknown Vendor")
                        ),
                    },
                )
                logger.info(
                    f"Vendor {'created' if created else 'retrieved'}: {vendor.name}"
                )
            except Exception as e:
                logger.error(f"Error creating/updating vendor: {str(e)}")
                return Response(
                    {"error": f"Failed to create/update vendor: {str(e)}"},
                    status=status.HTTP_500_INTERNAL_SERVER_ERROR,
                )

            # Create ReceiptImage record first
            try:
                receipt_image = ReceiptImage.objects.create(
                    title=f"Receipt Image {datetime.now().strftime('%Y-%m-%d %H:%M:%S')}",
                    user=request.user if request.user.is_authenticated else None,
                    image_url="",  # This will be updated later if needed
                )
                logger.info(f"ReceiptImage record created with ID: {receipt_image.id}")
            except Exception as e:
                logger.error(f"Error creating receipt image record: {str(e)}")
                return Response(
                    {"error": f"Failed to create receipt image record: {str(e)}"},
                    status=status.HTTP_500_INTERNAL_SERVER_ERROR,
                )

            # Create receipt
            logger.info("Creating receipt record")
            try:
                receipt = Receipt.objects.create(
                    title=f"Receipt from {vendor.name}",
                    user=request.user if request.user.is_authenticated else None,
                    category=data.get("metadata", {}).get(
                        "transaction_category", "OTHER"
                    ),
                    image=receipt_image,  # Link to the created receipt image
                    total_expediture=float(
                        data.get("totals", {}).get("total_expediture", 0)
                    ),
                    payment_method=data.get("transaction_info", {}).get(
                        "payment_method", ""
                    ),
                    vendor=vendor,
                    discount=float(data.get("totals", {}).get("discount", 0)),
                    value_added_tax=float(
                        data.get("totals", {}).get("value_added_tax", 0)
                    ),
                )
                logger.info(f"Receipt created with ID: {receipt.id}")
            except Exception as e:
                logger.error(f"Error creating receipt: {str(e)}")
                # Clean up the receipt image record if receipt creation fails
                receipt_image.delete()
                return Response(
                    {"error": f"Failed to create receipt: {str(e)}"},
                    status=status.HTTP_500_INTERNAL_SERVER_ERROR,
                )

            # Create receipt items
            items_data = data.get("items", [])
            logger.info(f"Creating {len(items_data)} receipt items")
            try:
                for item_data in items_data:
                    ReceiptItem.objects.create(
                        title=item_data.get("title", ""),
                        quantity=int(item_data.get("quantity", 1)),
                        price=float(item_data.get("price", 0)),
                        subtotal_expenditure=float(item_data.get("subtotal", 0)),
                        receipt=receipt,
                        deductable_amount=float(item_data.get("deductible_amount", 0)),
                    )
                logger.info("All receipt items created successfully")
            except Exception as e:
                logger.error(f"Error creating receipt items: {str(e)}")
                # Delete both receipt and receipt image if items creation fails
                receipt.delete()
                receipt_image.delete()
                return Response(
                    {"error": f"Failed to create receipt items: {str(e)}"},
                    status=status.HTTP_500_INTERNAL_SERVER_ERROR,
                )

            return Response({"success": True, "receipt_id": receipt.id})

        except Exception as e:
            logger.error(f"Error saving receipt: {str(e)}")
            return Response(
                {"error": str(e)}, status=status.HTTP_500_INTERNAL_SERVER_ERROR
            )<|MERGE_RESOLUTION|>--- conflicted
+++ resolved
@@ -6,13 +6,10 @@
 from .models import Image
 from rest_framework.permissions import IsAuthenticated, AllowAny
 from .utils.ocr import ReceiptProcessor
-<<<<<<< HEAD
-=======
 from apps.account.models import CustomUser
 import base64
 import io
 from PIL import Image as PILImage
->>>>>>> 5a04e871
 import logging
 import numpy as np
 import json
@@ -37,22 +34,6 @@
     permission_classes = [AllowAny]  # Allow unauthenticated access for testing
     cache_key_prefix = "image"
 
-<<<<<<< HEAD
-    def _upload_to_cloudinary_async(self, image_file, result):
-        """Asynchronously upload image to Cloudinary and update result."""
-        try:
-            # Convert to bytes for direct upload
-            _, buffer = cv2.imencode(".jpg", image_file)
-
-            # Direct upload to Cloudinary
-            cloudinary_result = cloudinary.uploader.upload(
-                buffer.tobytes(), resource_type="image", format="jpg", folder="receipts"
-            )
-
-            if cloudinary_result:
-                result["data"]["image_url"] = cloudinary_result.get("secure_url")
-                logger.info("Successfully uploaded image to Cloudinary asynchronously")
-=======
     def _upload_to_cloudinary_async(self, image_data, result, user):
         """Asynchronously upload image to Cloudinary and update result."""
         try:
@@ -67,7 +48,6 @@
                 logger.info(
                     "Successfully uploaded image to Cloudinary and created Image instance"
                 )
->>>>>>> 5a04e871
         except Exception as e:
             logger.error(f"Error in async Cloudinary upload: {str(e)}")
 
@@ -86,20 +66,6 @@
                     {"error": "No image provided"}, status=status.HTTP_400_BAD_REQUEST
                 )
 
-<<<<<<< HEAD
-            logger.info("Processing image file...")
-            try:
-                # Read image file directly into numpy array
-                image_bytes = image_file.read()
-                nparr = np.frombuffer(image_bytes, np.uint8)
-                image = cv2.imdecode(nparr, cv2.IMREAD_COLOR)
-                logger.info("Successfully loaded image file")
-            except Exception as e:
-                logger.error(f"Failed to load image file: {str(e)}")
-                return Response(
-                    {"error": "Invalid image file"}, status=status.HTTP_400_BAD_REQUEST
-                )
-=======
             logger.info("Processing image data...")
 
             # Handle file upload
@@ -129,7 +95,6 @@
                         {"error": "Invalid image data"},
                         status=status.HTTP_400_BAD_REQUEST,
                     )
->>>>>>> 5a04e871
 
             # Process the receipt using ReceiptProcessor
             logger.info("Starting receipt processing...")
@@ -155,12 +120,8 @@
             # Start async Cloudinary upload
             default_user = CustomUser.objects.get(id=1)
             upload_thread = threading.Thread(
-<<<<<<< HEAD
-                target=self._upload_to_cloudinary_async, args=(image, result)
-=======
                 target=self._upload_to_cloudinary_async,
                 args=(image_data, result, default_user),
->>>>>>> 5a04e871
             )
             upload_thread.start()
 
